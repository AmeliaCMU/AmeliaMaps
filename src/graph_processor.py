--- conflicted
+++ resolved
@@ -15,11 +15,7 @@
 from utils.graph_utils import print_stats, GEOD, get_new_endpoint, COLOR_CODES, correct_id, edge_length_total_geod, calculate_x_y, _get_paths_to_simplify, get_path_attributes, _is_endpoint
 
 
-<<<<<<< HEAD
-class MapProcessor():
-=======
 class MapFromNet():
->>>>>>> 2f4ddea7
     def __init__(self, base_dir: str, out_dir: str, airport: str, save: bool = True, show: bool = False):
         # Specify paths for necessary files and output directory.
         self.airport = airport
@@ -617,10 +613,6 @@
     parser.add_argument('--save', action='store_true', default=True, help='Save map.')
     parser.add_argument('--show', action='store_true', default=False, help='Show map.')
     args = parser.parse_args()
-<<<<<<< HEAD
-    processor = MapProcessor(**vars(args))
-=======
     processor = MapFromNet(**vars(args))
->>>>>>> 2f4ddea7
     processor.preprocess_map(save=args.save, show=args.show)
     processor.map_to_polylines()