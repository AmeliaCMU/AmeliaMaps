--- conflicted
+++ resolved
@@ -14,9 +14,8 @@
 
 from utils.graph_utils import print_stats, GEOD, get_new_endpoint, COLOR_CODES, correct_id, edge_length_total_geod, calculate_x_y, _get_paths_to_simplify, get_path_attributes, _is_endpoint
 
-<<<<<<< HEAD
-
-class MapFromNet():
+
+class MapProcessor():
     def __init__(self, base_dir: str, out_dir: str, airport: str, save: bool = True, show: bool = False):
         # Specify paths for necessary files and output directory.
         self.airport = airport
@@ -150,143 +149,6 @@
         # Determine node type and coordinates
         node_type = self.graph._node[start_node]['node_type']
 
-=======
-
-class MapProcessor():
-    def __init__(self, base_dir: str, out_dir: str, airport: str, save: bool = True, show: bool = False):
-        # Specify paths for necessary files and output directory.
-        self.airport = airport
-        self.base_dir = base_dir
-        self.out_dir = os.path.join(out_dir, self.airport)
-        if not os.path.exists(self.out_dir):
-            os.makedirs(self.out_dir)
-
-        self.map_dir = os.path.join(self.base_dir, 'assets', self.airport,
-                                    f'{self.airport}_from_net.osm')
-        limits_file = os.path.join(self.base_dir, 'assets', self.airport, 'limits.json')
-
-        self.geodesic = Geodesic.WGS84  # geoide of the Earth
-        with open(limits_file, 'r') as f:
-            self.ref_data = json.load(f)
-        self.reference_point = (self.ref_data['ref_lon'], self.ref_data['ref_lat'])
-        # process the abstract node classes to classify nodes.
-        node_file = open("utils/node_types.txt", "r")
-        self.node_type = node_file.read().split(',')
-        # Create dictionaries used for processing.
-        map_info = {}
-        map_info['all_polylines'] = np.array([])
-        self.class_hash = {}  # Hash to convert from string value to numerical value.
-        self.inv_class_hash = {}  # Hash to convert from numerical value to string.
-        self.scenario = {}
-        self.scenario['hold_lines'] = []
-        # Populate dictionaries based on the reported node types
-        for i in range(0, len(self.node_type)):
-            val = i
-            if (i != 0):
-                map_info[self.node_type[i]] = []
-                self.inv_class_hash[val] = self.node_type[i]
-            self.class_hash[self.node_type[i]] = val
-        self.scenario['map_infos'] = map_info
-        self.tags = ['x', 'y']
-        self.runway_pairs = []
-        # Load graph from XML file, and do preliminary clean-up.
-        self.graph = ox.graph_from_xml(self.map_dir, retain_all=True,
-                                       simplify=False)  # read raw graph from OSM file
-        self.graph.remove_nodes_from(list(nx.isolates(self.graph)))  # remove isolated nodes .
-        self.graph = ox.add_edge_bearings(self.graph)  # add bearing to all edges.
-        _, edges = ox.utils_graph.graph_to_gdfs(self.graph)
-        # counter with maximum edge id for creating new edges.
-        self.edge_osmid = edges['osmid'].max()
-        ox.distance.add_edge_lengths(self.graph)
-        ox.add_edge_bearings(self.graph)
-        self.node_type = ['aeroway', 'ref']
-        self.save = save
-        self.show = show
-
-    def classify_node(self, node_id: int, node_type: str):
-        """
-        Classified specified node into class.
-            - node_id: id of node to classify
-            - node_type: string specifying the class into which to classify the node.
-        """
-        if (node_id in self.graph._node.keys()):
-            if (self.graph._node[node_id]['node_type'] == 0 or
-               node_type == 'thr_id'):
-                self.graph._node[node_id]['node_type'] = self.class_hash[node_type]
-
-    def connect_nodes(self, u: int, v: int, make_bidirectional: bool = True):
-        """
-        Create edge between specified nodes.
-            - u: origin node.
-            - v: destination
-        """
-        self.edge_osmid += 1
-        if (self.edge_osmid == 0):
-            self.edge_osmid += 1
-        self.graph.add_edge(u, v, osmid=self.edge_osmid)
-        if (make_bidirectional):
-            self.graph.add_edge(v, u, osmid=self.edge_osmid)
-
-    def get_node_colors(self) -> pd.Series:
-        """
-        Return a series with the corresponding color for each node in the directed graph,
-        used for ploting.
-        """
-        nc = []
-        for key in self.graph._node.keys():
-            try:
-                nc.append(COLOR_CODES[self.graph._node[key]['node_type']])
-            except:
-                nc.append(COLOR_CODES[0])
-        nc = pd.Series(nc, index=self.graph._node.keys())
-        return nc
-
-    # def simplify_path(self, path: list, print_merged: bool = False):
-    #     """
-    #     Receives a list of node IDs. It combines said nodes into a single edge,
-    #     taking as reference the edge of the first node.
-    #         - path: list of nodes to simplify
-    #         - print_merged: flag to toggle printing of merged node IDs.
-
-    #     """
-    #     all_nodes_to_remove = []
-    #     all_edges_to_add = []
-    #     path_attributes, merged_edges = get_path_attributes(path, self.graph)
-    #     if (path_attributes == None or merged_edges == None):
-    #         return
-    #     all_nodes_to_remove.extend(path[1:-1])
-    #     all_edges_to_add.append(
-    #         {"origin": path[0], "destination": path[-1], "attr_dict": path_attributes}
-    #     )
-    #     for edge in all_edges_to_add:
-    #         self.edge_osmid += 1
-    #         self.graph.add_edge(edge["destination"], edge["origin"],
-    #                             **{**edge["attr_dict"], 'osmid': self.edge_osmid})
-    #         self.edge_osmid += 1
-    #         self.graph.add_edge(edge["origin"], edge["destination"],
-    #                             **{**edge["attr_dict"], 'osmid': self.edge_osmid})
-    #     if print_merged:
-    #         print(merged_edges)
-    #     self.graph.remove_nodes_from(set(all_nodes_to_remove))
-    #     ox.distance.add_edge_lengths(self.graph)
-    #     ox.add_edge_bearings(self.graph)
-
-    def fit_edge(self, path, node_separation=30):
-        id = max(list(self.graph._node.keys())) + 1
-        # Get the coordinates of the start and end nodes
-        start_node = path[0]
-        end_node = path[-1]
-        # Get previous path attributes
-        all_nodes_to_remove = []
-        # Check if it is a valid edge to super-sample
-        if (not start_node in self.graph._node.keys() or not end_node in self.graph._node.keys()):
-            return
-
-        all_nodes_to_remove.extend(path[1:-1])
-        # Determine node type and coordinates
-        node_type = self.graph._node[start_node]['node_type']
-
->>>>>>> 8abdd189
         if node_type == self.class_hash['hold_line'] or \
                 self.graph._node[end_node]['node_type'] == self.class_hash['hold_line']:
             node_type = self.class_hash['taxiway']
@@ -430,72 +292,6 @@
         self.graph = G.copy()
         ox.distance.add_edge_lengths(self.graph)
 
-<<<<<<< HEAD
-    # def subsample_roadgraph(self, zone: str = "taxiway", path_depth: int = 6, strategy='remove'):
-    #     """
-    #     For the specified zone, identifies endpoints and travers between those consolidating every
-    #     certain nodes.
-    #         - zone: string with node type to simplify.
-    #         - path_depth: length of simplification per path.
-    #     """
-    #     nodes_in_zone = [n for n in list(self.graph._node.keys())
-    #                      if self.graph._node[n]['node_type'] == self.class_hash[zone]]
-    #     endpoints = set([n for n in nodes_in_zone if _is_endpoint(self.graph, n, strict=True)])
-    #     zones_to_avoid = [self.class_hash['hold_line'], self.class_hash['exit']]
-    #     paths = list(_get_paths_to_simplify(endpoints, self.graph, zones_to_avoid))
-    #     for path in paths:
-    #         while (path):
-    #             subpath, path = path[:path_depth], path[(path_depth-1):]
-    #             if (len(path) > 2):
-    #                 if (strategy == 'remove'):
-    #                     self.simplify_path(subpath)
-    #                 elif (strategy == 'interpolation'):
-    #                     self.fit_edge(path)
-
-    #     ox.distance.add_edge_lengths(self.graph)
-    #     ox.add_edge_bearings(self.graph)
-
-    # def subsample_roadgraph_iterative(self, zone: str = "taxiway", iterations: str = 10,
-    #                                   path_depth: str = 6):
-    #     """
-    #     Iteratively consolidates nodes between endpoints, perfoming one consolidation per iteration.
-    #         - zone: string with node type to simplify.
-    #         - iterations: number of times to perform simplifications.
-    #         - path_depth: length of simplification per iteration.
-    #     """
-    #     nodes_in_zone = [n for n in list(self.graph._node.keys())
-    #                      if self.graph._node[n]['node_type'] == self.class_hash[zone]]
-    #     # source = [random.choice(nodes_in_zone)]
-    #     endpoints = set([n for n in nodes_in_zone if _is_endpoint(self.graph, n, strict=True)])
-    #     for i in range(iterations):
-    #         # print(f"Identified {len(endpoints)} edge endpoints")
-    #         for source in endpoints:
-    #             path = []
-    #             counter = 0
-    #             if len(list(self.graph.successors(source))) > 0:
-    #                 next_node = list(self.graph.successors(source))[0]
-    #                 path.append(source)
-    #                 path.append(next_node)
-    #                 if next_node in endpoints:
-    #                     continue
-    #                 for successor in self.graph.successors(next_node):
-    #                     if successor not in path:
-    #                         path.append(successor)
-    #                         while (counter < (path_depth-2) and (successor not in endpoints) and
-    #                                 self.graph._node[successor]['node_type'] !=
-    #                                self.class_hash['hold_line']):
-    #                             successors = [n for n in
-    #                                           self.graph.successors(successor) if n not in path]
-    #                             if len(successors) == 1:
-    #                                 successor = successors[0]
-    #                                 path.append(successor)
-    #                             elif len(successors) == 0:
-    #                                 break
-    #                             counter += 1
-    #                 self.simplify_path(path)
-
-=======
->>>>>>> 8abdd189
     def extend_runways(self, extension_distance=1609):
         for i in range(0, len(self.runway_pairs)-1, 2):
             u, v = self.runway_pairs[i], self.runway_pairs[i+1]
@@ -514,83 +310,13 @@
         ox.distance.add_edge_lengths(self.graph)
         ox.add_edge_bearings(self.graph)
 
-<<<<<<< HEAD
-    # def pad_centerline(self, node_separation: int = 10):
-    #     id = max(list(self.graph._node.keys())) + 1
-    #     line_fit = []
-    #     for i in range(0, len(self.runway_pairs)-1, 2):
-    #         u, v = self.runway_pairs[i], self.runway_pairs[i+1]
-    #         length = self.graph[u][v][0]['length']
-    #         cords = [
-    #             (self.graph._node[u]['x'], self.graph._node[u]['y']),
-    #             (self.graph._node[v]['x'], self.graph._node[v]['y'])]
-    #         slope = (cords[1][1] - cords[0][1])/(cords[1][0] - cords[0][0])
-    #         intercept = cords[1][1] - (slope*cords[1][0])
-    #         line_fit.append((cords[0][0], cords[1][0], slope, intercept, u, v, length))
-    #         self.graph.remove_edge(self.runway_pairs[i], self.runway_pairs[i+1])
-    #         self.graph.remove_edge(self.runway_pairs[i+1], self.runway_pairs[i])
-
-    #     for fit in line_fit:
-    #         start, stop, slope, intercept, start_id, stop_id, length = fit
-    #         n_points = int(length // node_separation)
-    #         step = (stop - start)/n_points
-    #         prev_id = start_id
-    #         for point in range(n_points):
-    #             id += 1
-    #             start += step
-    #             self.graph.add_node(id)
-    #             self.graph._node[id] = {
-    #                 'y': slope * start + intercept,
-    #                 'x': start,
-    #                 'node_type': self.class_hash['thr_id']
-    #             }
-    #             self.connect_nodes(prev_id, id, make_bidirectional=True)
-    #             prev_id = id
-    #         self.connect_nodes(prev_id, stop_id, make_bidirectional=True)
-    #     ox.distance.add_edge_lengths(self.graph)
-    #     ox.add_edge_bearings(self.graph)
-
-    # def connect_to_runway(self, min_distance: float = 0.004):
-    #     """
-    #     Iterates through the exit nodes and connects them to the nearest runway nodes.
-    #         - min_distance: distance threshold to make a connection
-    #     """
-    #     runway = []
-    #     nodes_to_connect = []
-    #     dist = 1
-    #     for key in self.graph._node.keys():
-    #         curr_zone = self.graph._node[key]['node_type']
-    #         if curr_zone == self.class_hash['thr_id']:
-    #             runway.append(key)
-    #         if curr_zone == self.class_hash['exit']:
-    #             nodes_to_connect.append(key)
-    #     for u in nodes_to_connect:
-    #         dist = 1
-    #         node_to_connect = u
-    #         for v in runway:
-    #             euclid = math.dist([self.graph._node[u]['x'], self.graph._node[u]['y']],
-    #                                [self.graph._node[v]['x'], self.graph._node[v]['y']])
-    #             if abs(euclid) < abs(dist):
-    #                 dist = euclid
-    #                 node_to_connect = v
-    #         if (abs(dist) < min_distance):
-    #             self.connect_nodes(u, node_to_connect, make_bidirectional=True)
-    #     ox.distance.add_edge_lengths(self.graph)
-    #     ox.add_edge_bearings(self.graph)
-
-=======
->>>>>>> 8abdd189
     def display_and_save(self, save: bool, show: bool) -> None:
         """
         Plots the graph, if specified also saves in OSM-XML format.
         """
         nc = self.get_node_colors()  # Node colors
         fig, ax = plt.subplots(dpi=1200)
-<<<<<<< HEAD
-        ox.plot_graph(self.graph, ax=ax, node_size=0.8, node_color=nc, bgcolor="w",
-=======
         ox.plot_graph(self.graph, ax=ax, node_size=0.5, node_color=nc, bgcolor="w",
->>>>>>> 8abdd189
                       edge_color='black', edge_linewidth=0.3, edge_alpha=0.25, show=False)
         if save:
             ox.settings.all_oneway = True
@@ -761,10 +487,6 @@
     parser.add_argument('--save', action='store_true', default=True, help='Save map.')
     parser.add_argument('--show', action='store_true', default=False, help='Show map.')
     args = parser.parse_args()
-<<<<<<< HEAD
-    processor = MapFromNet(**vars(args))
-=======
     processor = MapProcessor(**vars(args))
->>>>>>> 8abdd189
     processor.preprocess_map(save=args.save, show=args.show)
     processor.map_to_polylines()